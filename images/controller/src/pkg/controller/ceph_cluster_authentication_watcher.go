--- conflicted
+++ resolved
@@ -115,8 +115,6 @@
 }
 
 func labelAsDeprecatedIfNeeded(ctx context.Context, cl client.Client, cephClusterAuthentication *v1alpha1.CephClusterAuthentication) error {
-<<<<<<< HEAD
-=======
 	if cephClusterAuthentication.DeletionTimestamp != nil {
 		if len(cephClusterAuthentication.GetFinalizers()) > 0 {
 			cephClusterAuthentication.SetFinalizers([]string{})
@@ -125,7 +123,6 @@
 		return nil
 	}
 
->>>>>>> b6e82e67
 	if cephClusterAuthentication.Labels == nil {
 		cephClusterAuthentication.Labels = map[string]string{}
 	}
